--- conflicted
+++ resolved
@@ -132,7 +132,6 @@
             self.error_signal.emit(err_msg)
             return
 
-<<<<<<< HEAD
         try:
             with sr.AudioFile(self.audio_filepath) as source:
                 audio_data = self.recognizer.record(source)
@@ -144,109 +143,88 @@
 
             if self.stt_input_language_mode == 1: 
                 print(f"DEBUG STT Worker (Mode 1 - English Only): Attempting recognition with language_code='{english_code}'")
-                self.status_signal.emit("Transcribing...")
+                self.status_signal.emit("Transcribing (English)...")
                 try:
                     text = self.recognizer.recognize_google(audio_data, language=english_code)
                     print(f"DEBUG STT Worker (Mode 1): English recognition successful: '{text}'")
-                    self.status_signal.emit("Transcription complete.")
+                    self.status_signal.emit("Transcription complete (English).")
                     self.finished_signal.emit(text)
                 except sr.UnknownValueError:
-                    err_msg = "STT: Could not understand audio."
+                    err_msg = "STT (English): Could not understand audio."
                     print(f"WARNING STT Worker (Mode 1): {err_msg}")
                     self.error_signal.emit(err_msg)
                     self.status_signal.emit(err_msg)
                 except sr.RequestError as e:
-                    err_msg = f"STT API Error: {e}"
+                    err_msg = f"STT API Error (English): {e}"
                     print(f"ERROR STT Worker (Mode 1): {err_msg}")
                     self.error_signal.emit(err_msg)
-                    self.status_signal.emit(f"STT Error (API): {str(e)[:50]}") 
+                    self.status_signal.emit(f"STT Error (API, EN): {str(e)[:50]}") 
                 return
 
             elif self.stt_input_language_mode == 2: 
                 print(f"DEBUG STT Worker (Mode 2 - Chinese Only): Attempting recognition with language_code='{chinese_code}'")
-                self.status_signal.emit("Transcribing...")
+                self.status_signal.emit("Transcribing (Chinese)...")
                 try:
                     text = self.recognizer.recognize_google(audio_data, language=chinese_code)
                     print(f"DEBUG STT Worker (Mode 2): Chinese recognition successful: '{text}'")
-                    self.status_signal.emit("Transcription complete.")
+                    self.status_signal.emit("Transcription complete (Chinese).")
                     self.finished_signal.emit(text)
                 except sr.UnknownValueError:
-                    err_msg = "STT: Could not understand audio."
+                    err_msg = "STT (Chinese): Could not understand audio."
                     print(f"WARNING STT Worker (Mode 2): {err_msg}")
                     self.error_signal.emit(err_msg)
                     self.status_signal.emit(err_msg)
                 except sr.RequestError as e:
-                    err_msg = f"STT API Error: {e}"
+                    err_msg = f"STT API Error (Chinese): {e}"
                     print(f"ERROR STT Worker (Mode 2): {err_msg}")
                     self.error_signal.emit(err_msg)
-                    self.status_signal.emit(f"STT Error (API): {str(e)[:50]}")
+                    self.status_signal.emit(f"STT Error (API, CN): {str(e)[:50]}")
                 return
 
             elif self.stt_input_language_mode == 3: 
-                print(f"DEBUG STT Worker (Mode 3 - Primary then Secondary): Attempting primary language recognition ('{english_code}')")
-                self.status_signal.emit("The Sorting Hat is contemplating...")
-                
-                primary_text = ""
+                print(f"DEBUG STT Worker (Mode 3 - EN then CN): Attempting English recognition first (language_code='{english_code}')")
+                self.status_signal.emit("Sorting Hat is contemplating..")
                 try:
-                    primary_text = self.recognizer.recognize_google(audio_data, language=english_code)
-                except (sr.UnknownValueError, sr.RequestError) as e_primary:
-                    print(f"DEBUG STT Worker (Mode 3): Primary language recognition failed ({type(e_primary).__name__}). Attempting secondary language ('{chinese_code}').")
-                    pass 
-                
-                if primary_text:
-                    print(f"DEBUG STT Worker (Mode 3): Primary language recognition successful: '{primary_text}'")
-                    self.finished_signal.emit(primary_text)
-                    return
-                
-                secondary_text = ""
-                try:
-                    secondary_text = self.recognizer.recognize_google(audio_data, language=chinese_code)
+                    text = self.recognizer.recognize_google(audio_data, language=english_code)
+                    print(f"DEBUG STT Worker (Mode 3): English recognition successful: '{text}'")
+                    self.finished_signal.emit(text) 
+                    return 
                 except sr.UnknownValueError:
-                    err_msg = "STT: Could not understand the audio."
-                    print(f"WARNING STT Worker (Mode 3): {err_msg}")
-                    self.error_signal.emit(err_msg)
-                    self.status_signal.emit(err_msg)
-                    return
-                except sr.RequestError as e_secondary:
-                    err_msg = f"STT API Error: {e_secondary}"
-                    print(f"ERROR STT Worker (Mode 3): {err_msg}")
-                    self.error_signal.emit(err_msg)
-                    self.status_signal.emit(f"STT Error (API): {str(e_secondary)[:50]}")
-                    return
-                
-                print(f"DEBUG STT Worker (Mode 3): Secondary language recognition successful: '{secondary_text}'")
-                self.finished_signal.emit(secondary_text)
+                    print(f"DEBUG STT Worker (Mode 3): English recognition failed (UnknownValueError). Attempting Chinese (language_code='{chinese_code}').")
+                    try:
+                        text = self.recognizer.recognize_google(audio_data, language=chinese_code)
+                        print(f"DEBUG STT Worker (Mode 3): Chinese recognition successful: '{text}'")
+                        self.finished_signal.emit(text)
+                    except sr.UnknownValueError:
+                        err_msg = "STT (EN then CN): Could not understand audio in either language."
+                        self.error_signal.emit(err_msg)
+                        self.status_signal.emit(err_msg)
+                    except sr.RequestError as e_ch:
+                        err_msg = f"STT API Error (Chinese attempt in Mode 3): {e_ch}"
+                        print(f"ERROR STT Worker (Mode 3): {err_msg}")
+                        self.error_signal.emit(err_msg)
+                        self.status_signal.emit(f"STT Error (API, CN attempt): {str(e_ch)[:50]}")
+                except sr.RequestError as e_en:
+                    try:
+                        text = self.recognizer.recognize_google(audio_data, language=chinese_code)
+                        print(f"DEBUG STT Worker (Mode 3): Chinese recognition successful after English API error: '{text}'")
+                        self.status_signal.emit("Transcription complete (Chinese).")
+                        self.finished_signal.emit(text)
+                    except sr.UnknownValueError:
+                        err_msg = "STT (EN API err, then CN fail): Could not understand audio."
+                        print(f"WARNING STT Worker (Mode 3): {err_msg}")
+                        self.error_signal.emit(err_msg)
+                        self.status_signal.emit(err_msg)
+                    except sr.RequestError as e_ch_after_en_err:
+                        err_msg = f"STT API Error (Chinese attempt after English API Error in Mode 3): {e_ch_after_en_err}"
+                        print(f"ERROR STT Worker (Mode 3): {err_msg}")
+                        self.error_signal.emit(err_msg) 
+                        self.status_signal.emit(f"STT Error (API, both attempts failed): {str(e_ch_after_en_err)[:50]}")
                 return
-=======
-        headers = {
-            "Authorization": f"Bearer {DEEPSEEK_API_KEY}"
-        }
-        
-        payload = {
-            "model": "deepseek-whisper",
-            # 'language': 'en' or 'zh' can be added here if needed, but auto-detect is usually good.
-        }
-
-        try:
-            with open(self.audio_filepath, 'rb') as audio_file:
-                files = {'file': (os.path.basename(self.audio_filepath), audio_file, 'audio/wav')}
-                
-                response = requests.post(DEEPSEEK_STT_API_URL, headers=headers, data=payload, files=files, timeout=60)
-                
-                # This will catch errors like 401 Unauthorized, 404 Not Found, 500 Server Error, etc.
-                response.raise_for_status() 
-
-            response_data = response.json()
-            transcribed_text = response_data.get('text', '')
->>>>>>> 4573a109
-
-            if transcribed_text:
-                print(f"DEBUG STT Worker: DeepSeek transcription successful: '{transcribed_text}'")
-                self.status_signal.emit("Transcription complete.")
-                self.finished_signal.emit(transcribed_text)
-            else:
-                err_msg = "STT: DeepSeek returned a successful response but with no text."
-                print(f"WARNING STT Worker: {err_msg} | Response: {response_data}")
+
+            else: 
+                err_msg = f"Internal Error: Invalid STT input language mode '{self.stt_input_language_mode}' reached worker."
+                print(f"CRITICAL ERROR STT Worker: {err_msg}")
                 self.error_signal.emit(err_msg)
 
         except requests.exceptions.Timeout:
